--- conflicted
+++ resolved
@@ -56,11 +56,7 @@
         return volume
 
     
-<<<<<<< HEAD
-    def abel_projection(self,r2D, prof) :
-=======
     def abel_projection(self, r2D, prof) :
->>>>>>> 9b3446c4
     
         '''
         return: np array with projected profile
